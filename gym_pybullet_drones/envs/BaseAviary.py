import os
from sys import platform
import time
import collections
from datetime import datetime
from enum import Enum
import xml.etree.ElementTree as etxml
from PIL import Image
# import pkgutil
# egl = pkgutil.get_loader('eglRenderer')
import numpy as np
import pybullet as p
import pybullet_data
import gym

class DroneModel(Enum):
    """Drone models enumeration class."""

    CF2X = "cf2x"   # Bitcraze Craziflie 2.0 in the X configuration
    CF2P = "cf2p"   # Bitcraze Craziflie 2.0 in the + configuration
    HB = "hb"       # Generic quadrotor (with AscTec Hummingbird inertial properties)

################################################################################

class Physics(Enum):
    """Physics implementations enumeration class."""

    PYB = "pyb"                         # Base PyBullet physics update
    DYN = "dyn"                         # Update with an explicit model of the dynamics
    PYB_GND = "pyb_gnd"                 # PyBullet physics update with ground effect
    PYB_DRAG = "pyb_drag"               # PyBullet physics update with drag
    PYB_DW = "pyb_dw"                   # PyBullet physics update with downwash
    PYB_GND_DRAG_DW = "pyb_gnd_drag_dw" # PyBullet physics update with ground effect, drag, and downwash

################################################################################

class ImageType(Enum):
    """Camera capture image type enumeration class."""

    RGB = 0     # Red, green, blue (and alpha)
    DEP = 1     # Depth
    SEG = 2     # Segmentation by object id
    BW = 3      # Black and white

################################################################################

<<<<<<< HEAD
class ActionType(Enum):
    """Action type enumeration class."""
    RPM = "rpm"                 # RPMS
    DYN = "dyn"                 # Desired thrust and torques
    PID = "pid"                 # PID control
    VEL = "vel"                 # Velocity input (using PID control)
    TUN = "tun"                 # Tune the coefficients of a PID controller
    ONE_D_RPM = "one_d_rpm"     # 1D (identical input to all motors) with RPMs
    ONE_D_DYN = "one_d_dyn"     # 1D (identical input to all motors) with desired thrust and torques
    ONE_D_PID = "one_d_pid"     # 1D (identical input to all motors) with PID control
    VEL_RPY = "vel_rpy"

################################################################################

class ObservationType(Enum):
    """Observation type enumeration class."""
    KIN20 = "kin20"     # Kinematic information (pose, linear and angular velocities)
    KIN = KIN12 = "kin12"
    RGB = "rgb"     # RGB camera capture in each drone's POV
    RGBD = "rgbd"

=======
>>>>>>> ac167515
RECORD_PATH = os.path.dirname(os.path.abspath(__file__))+"/../../files/videos/"

class BaseAviary(gym.Env):
    """Base class for "drone aviary" Gym environments."""

    metadata = {'render.modes': ['human']}
    
    ################################################################################

    def __init__(self,
                 drone_model: DroneModel=DroneModel.CF2X,
                 num_drones: int=1,
                 neighbourhood_radius: float=np.inf,
                 initial_xyzs=None,
                 initial_rpys=None,
                 physics: Physics=Physics.PYB,
                 freq: int=240,
                 aggregate_phy_steps: int=1,
                 gui=False,
                 record=False,
                 record_path=None,
                 obstacles=False,
                 user_debug_gui=True,
                 vision_attributes=False,
                 dynamics_attributes=False,
                 camera_config={},
                 verbose=False,
                 ):
        """Initialization of a generic aviary environment.

        Parameters
        ----------
        drone_model : DroneModel, optional
            The desired drone type (detailed in an .urdf file in folder `assets`).
        num_drones : int, optional
            The desired number of drones in the aviary.
        neighbourhood_radius : float, optional
            Radius used to compute the drones' adjacency matrix, in meters.
        initial_xyzs: ndarray | None, optional
            (NUM_DRONES, 3)-shaped array containing the initial XYZ position of the drones.
        initial_rpys: ndarray | None, optional
            (NUM_DRONES, 3)-shaped array containing the initial orientations of the drones (in radians).
        physics : Physics, optional
            The desired implementation of PyBullet physics/custom dynamics.
        freq : int, optional
            The frequency (Hz) at which the physics engine steps.
        aggregate_phy_steps : int, optional
            The number of physics steps within one call to `BaseAviary.step()`.
        gui : bool, optional
            Whether to use PyBullet's GUI.
        record : bool, optional
            Whether to save a video of the simulation in folder `files/videos/`.
        obstacles : bool, optional
            Whether to add obstacles to the simulation.
        user_debug_gui : bool, optional
            Whether to draw the drones' axes and the GUI RPMs sliders.
        vision_attributes : bool, optional
            Whether to allocate the attributes needed by vision-based aviary subclasses.
        dynamics_attributes : bool, optional
            Whether to allocate the attributes needed by subclasses accepting thrust and torques inputs.

        """
        #### Constants #############################################
        self.G = 9.8
        self.RAD2DEG = 180/np.pi
        self.DEG2RAD = np.pi/180
        self.SIM_FREQ = freq
        self.TIMESTEP = 1./self.SIM_FREQ
        self.AGGR_PHY_STEPS = aggregate_phy_steps
        #### Parameters ############################################
        self.NUM_DRONES = num_drones
        self.NEIGHBOURHOOD_RADIUS = neighbourhood_radius
        #### Options ###############################################
        self.DRONE_MODEL = drone_model
        self.GUI = gui
        self.RECORD = record
<<<<<<< HEAD
        self.RECORD_PATH = RECORD_PATH
=======
        self.RECORD_PATH = record_path or RECORD_PATH
>>>>>>> ac167515
        self.PHYSICS = physics
        self.OBSTACLES = obstacles
        self.USER_DEBUG = user_debug_gui
        self.URDF = self.DRONE_MODEL.value + ".urdf"
        #### Load the drone properties from the .urdf file #########
        self.M, \
        self.L, \
        self.THRUST2WEIGHT_RATIO, \
        self.J, \
        self.J_INV, \
        self.KF, \
        self.KM, \
        self.COLLISION_H,\
        self.COLLISION_R, \
        self.COLLISION_Z_OFFSET, \
        self.MAX_SPEED_KMH, \
        self.GND_EFF_COEFF, \
        self.PROP_RADIUS, \
        self.DRAG_COEFF, \
        self.DW_COEFF_1, \
        self.DW_COEFF_2, \
        self.DW_COEFF_3 = self._parseURDFParameters()
        if verbose:
            print("[INFO] BaseAviary.__init__() loaded parameters from the drone's .urdf:\n[INFO] m {:f}, L {:f},\n[INFO] ixx {:f}, iyy {:f}, izz {:f},\n[INFO] kf {:f}, km {:f},\n[INFO] t2w {:f}, max_speed_kmh {:f},\n[INFO] gnd_eff_coeff {:f}, prop_radius {:f},\n[INFO] drag_xy_coeff {:f}, drag_z_coeff {:f},\n[INFO] dw_coeff_1 {:f}, dw_coeff_2 {:f}, dw_coeff_3 {:f}".format(
                self.M, self.L, self.J[0,0], self.J[1,1], self.J[2,2], self.KF, self.KM, self.THRUST2WEIGHT_RATIO, self.MAX_SPEED_KMH, self.GND_EFF_COEFF, self.PROP_RADIUS, self.DRAG_COEFF[0], self.DRAG_COEFF[2], self.DW_COEFF_1, self.DW_COEFF_2, self.DW_COEFF_3))
        #### Compute constants #####################################
        self.GRAVITY = self.G*self.M
        self.HOVER_RPM = np.sqrt(self.GRAVITY / (4*self.KF))
        self.MAX_RPM = np.sqrt((self.THRUST2WEIGHT_RATIO*self.GRAVITY) / (4*self.KF))
        self.MAX_THRUST = (4*self.KF*self.MAX_RPM**2)
        if self.DRONE_MODEL == DroneModel.CF2X:
            self.MAX_XY_TORQUE = (2*self.L*self.KF*self.MAX_RPM**2)/np.sqrt(2)
        elif self.DRONE_MODEL in [DroneModel.CF2P, DroneModel.HB]:
            self.MAX_XY_TORQUE = (self.L*self.KF*self.MAX_RPM**2)
        self.MAX_Z_TORQUE = (2*self.KM*self.MAX_RPM**2)
        self.GND_EFF_H_CLIP = 0.25 * self.PROP_RADIUS * np.sqrt((15 * self.MAX_RPM**2 * self.KF * self.GND_EFF_COEFF) / self.MAX_THRUST)
        #### Create attributes for vision tasks ####################
        self.VISION_ATTR = vision_attributes
        self.IMG_RES = camera_config.get("res", (64, 48))
        self.FOV = camera_config.get("fov", 90)
        self.IMG_FRAME_PER_SEC = 24
        self.IMG_CAPTURE_FREQ = int(self.SIM_FREQ/self.IMG_FRAME_PER_SEC)
        if self.VISION_ATTR:
<<<<<<< HEAD
=======
            self.IMG_RES = camera_config.get("res", (64, 48))
            self.IMG_FRAME_PER_SEC = 24
            self.IMG_CAPTURE_FREQ = int(self.SIM_FREQ/self.IMG_FRAME_PER_SEC)
>>>>>>> ac167515
            self.rgb = np.zeros(((self.NUM_DRONES, self.IMG_RES[1], self.IMG_RES[0], 4)))
            self.dep = np.ones(((self.NUM_DRONES, self.IMG_RES[1], self.IMG_RES[0])))
            self.seg = np.zeros(((self.NUM_DRONES, self.IMG_RES[1], self.IMG_RES[0])))
            if self.IMG_CAPTURE_FREQ%self.AGGR_PHY_STEPS != 0:
                print("[ERROR] in BaseAviary.__init__(), aggregate_phy_steps incompatible with the desired video capture frame rate ({:f}Hz)".format(self.IMG_FRAME_PER_SEC))
                exit()
            if self.RECORD:
                self.ONBOARD_IMG_PATH = os.path.join(self.RECORD_PATH, "onboard-"+datetime.now().strftime("%m.%d.%Y_%H.%M.%S"))
                os.makedirs(os.path.dirname(self.ONBOARD_IMG_PATH), exist_ok=True)
        #### Create attributes for dynamics control inputs #########
        self.DYNAMICS_ATTR = dynamics_attributes
        if self.DYNAMICS_ATTR:
            if self.DRONE_MODEL == DroneModel.CF2X:
                self.A = np.array([ [1, 1, 1, 1], [1/np.sqrt(2), 1/np.sqrt(2), -1/np.sqrt(2), -1/np.sqrt(2)], [-1/np.sqrt(2), 1/np.sqrt(2), 1/np.sqrt(2), -1/np.sqrt(2)], [-1, 1, -1, 1] ])
            elif self.DRONE_MODEL in [DroneModel.CF2P, DroneModel.HB]:
                self.A = np.array([ [1, 1, 1, 1], [0, 1, 0, -1], [-1, 0, 1, 0], [-1, 1, -1, 1] ])
            self.INV_A = np.linalg.inv(self.A)
            self.B_COEFF = np.array([1/self.KF, 1/(self.KF*self.L), 1/(self.KF*self.L), 1/self.KM])
        #### Connect to PyBullet ###################################
        if self.GUI:
            #### With debug GUI ########################################
            self.CLIENT = p.connect(p.GUI) # p.connect(p.GUI, options="--opengl2")
            for i in [p.COV_ENABLE_RGB_BUFFER_PREVIEW, p.COV_ENABLE_DEPTH_BUFFER_PREVIEW, p.COV_ENABLE_SEGMENTATION_MARK_PREVIEW]:
                p.configureDebugVisualizer(i, 0, physicsClientId=self.CLIENT)
            p.resetDebugVisualizerCamera(cameraDistance=3,
                                         cameraYaw=-30,
                                         cameraPitch=-30,
                                         cameraTargetPosition=[0, 0, 0],
                                         physicsClientId=self.CLIENT
                                         )
            ret = p.getDebugVisualizerCamera(physicsClientId=self.CLIENT)
            print("viewMatrix", ret[2])
            print("projectionMatrix", ret[3])
            if self.USER_DEBUG:
                #### Add input sliders to the GUI ##########################
                self.SLIDERS = -1*np.ones(4)
                for i in range(4):
                    self.SLIDERS[i] = p.addUserDebugParameter("Propeller "+str(i)+" RPM", 0, self.MAX_RPM, self.HOVER_RPM, physicsClientId=self.CLIENT)
                self.INPUT_SWITCH = p.addUserDebugParameter("Use GUI RPM", 9999, -1, 0, physicsClientId=self.CLIENT)
        else:
            #### Without debug GUI #####################################
            self.CLIENT = p.connect(p.DIRECT)
            #### Uncomment the following line to use EGL Render Plugin #
            #### Instead of TinyRender (CPU-based) in PYB's Direct mode
            # if platform == "linux": p.setAdditionalSearchPath(pybullet_data.getDataPath()); plugin = p.loadPlugin(egl.get_filename(), "_eglRendererPlugin"); print("plugin=", plugin)
            if self.RECORD:
                #### Set the camera parameters to save frames in DIRECT mode
                self.VID_WIDTH=int(800)
                self.VID_HEIGHT=int(600)
                self.FRAME_PER_SEC = 24
                self.CAPTURE_FREQ = int(self.SIM_FREQ/self.FRAME_PER_SEC)
                self.CAM_VIEW = p.computeViewMatrixFromYawPitchRoll(distance=3,
                                                                    yaw=-30,
                                                                    pitch=-30,
                                                                    roll=0,
                                                                    cameraTargetPosition=[0, 0, 0],
                                                                    upAxisIndex=2,
                                                                    physicsClientId=self.CLIENT
                                                                    )
                self.CAM_PRO = p.computeProjectionMatrixFOV(fov=60,
                                                            aspect=self.VID_WIDTH/self.VID_HEIGHT,
                                                            nearVal=0.1,
                                                            farVal=1000.0
                                                            )
        #### Set initial poses #####################################
        if initial_xyzs is None:
            self.INIT_XYZS = np.vstack([np.array([x*4*self.L for x in range(self.NUM_DRONES)]), \
                                        np.array([y*4*self.L for y in range(self.NUM_DRONES)]), \
                                        np.ones(self.NUM_DRONES) * (self.COLLISION_H/2-self.COLLISION_Z_OFFSET+.1)]).transpose().reshape(self.NUM_DRONES, 3)
        elif np.array(initial_xyzs).shape == (self.NUM_DRONES,3):
            self.INIT_XYZS = initial_xyzs
        else:
            print("[ERROR] invalid initial_xyzs in BaseAviary.__init__(), try initial_xyzs.reshape(NUM_DRONES,3)")
        if initial_rpys is None:
            self.INIT_RPYS = np.zeros((self.NUM_DRONES, 3))
        elif np.array(initial_rpys).shape == (self.NUM_DRONES, 3):
            self.INIT_RPYS = initial_rpys
        else:
            print("[ERROR] invalid initial_rpys in BaseAviary.__init__(), try initial_rpys.reshape(NUM_DRONES,3)")
        #### Create action and observation spaces ##################
        self.action_space = self._actionSpace()
        self.observation_space = self._observationSpace()
        #### Housekeeping ##########################################
        self._housekeeping()
        #### Update and store the drones kinematic information #####
        self._updateAndStoreKinematicInformation()
        #### Start video recording #################################
        self._startVideoRecording()
    
    ################################################################################

    def reset(self):
        """Resets the environment.

        Returns
        -------
        ndarray | dict[..]
            The initial observation, check the specific implementation of `_computeObs()`
            in each subclass for its format.

        """
        p.resetSimulation(physicsClientId=self.CLIENT)
        #### Housekeeping ##########################################
        self._housekeeping()
        #### Update and store the drones kinematic information #####
        self._updateAndStoreKinematicInformation()
        #### Start video recording #################################
        self._startVideoRecording()
        #### Return the initial observation ########################
        return self._computeObs()
    
    ################################################################################

    def step(self, action):
        """Advances the environment by one simulation step.

        Parameters
        ----------
        action : ndarray | dict[..]
            The input action for one or more drones, translated into RPMs by
            the specific implementation of `_preprocessAction()` in each subclass.

        Returns
        -------
        ndarray | dict[..]
            The step's observation, check the specific implementation of `_computeObs()`
            in each subclass for its format.
        float | dict[..]
            The step's reward value(s), check the specific implementation of `_computeReward()`
            in each subclass for its format.
        bool | dict[..]
            Whether the current epoisode is over, check the specific implementation of `_computeDone()`
            in each subclass for its format.
        dict[..]
            Additional information as a dictionary, check the specific implementation of `_computeInfo()`
            in each subclass for its format.

        """
        #### Save PNG video frames if RECORD=True and GUI=False ####
        if self.RECORD and not self.GUI and self.step_counter%self.CAPTURE_FREQ == 0:
            [w, h, rgb, dep, seg] = p.getCameraImage(width=self.VID_WIDTH,
                                                     height=self.VID_HEIGHT,
                                                     shadow=1,
                                                     viewMatrix=self.CAM_VIEW,
                                                     projectionMatrix=self.CAM_PRO,
                                                     renderer=p.ER_TINY_RENDERER,
                                                     flags=p.ER_SEGMENTATION_MASK_OBJECT_AND_LINKINDEX,
                                                     physicsClientId=self.CLIENT
                                                     )
            Image.fromarray(np.reshape(rgb, (h, w, 4)), 'RGBA') \
                .save(os.path.join(self.IMG_PATH, "frame_"+str(self.FRAME_NUM)+".png"))
            #### Save the depth or segmentation view instead #######
            # dep = ((dep-np.min(dep)) * 255 / (np.max(dep)-np.min(dep))).astype('uint8')
            # (Image.fromarray(np.reshape(dep, (h, w)))).save(self.IMG_PATH+"frame_"+str(self.FRAME_NUM)+".png")
            # seg = ((seg-np.min(seg)) * 255 / (np.max(seg)-np.min(seg))).astype('uint8')
            # (Image.fromarray(np.reshape(seg, (h, w)))).save(self.IMG_PATH+"frame_"+str(self.FRAME_NUM)+".png")
            self.FRAME_NUM += 1
        #### Read the GUI's input parameters #######################
        if self.GUI and self.USER_DEBUG:
            current_input_switch = p.readUserDebugParameter(self.INPUT_SWITCH, physicsClientId=self.CLIENT)
            if current_input_switch > self.last_input_switch:
                self.last_input_switch = current_input_switch
                self.USE_GUI_RPM = True if self.USE_GUI_RPM == False else False
        if self.USE_GUI_RPM:
            for i in range(4):
                self.gui_input[i] = p.readUserDebugParameter(int(self.SLIDERS[i]), physicsClientId=self.CLIENT)
            clipped_action = np.tile(self.gui_input, (self.NUM_DRONES, 1))
            if self.step_counter%(self.SIM_FREQ/2) == 0:
                self.GUI_INPUT_TEXT = [p.addUserDebugText("Using GUI RPM",
                                                          textPosition=[0, 0, 0],
                                                          textColorRGB=[1, 0, 0],
                                                          lifeTime=1,
                                                          textSize=2,
                                                          parentObjectUniqueId=self.DRONE_IDS[i],
                                                          parentLinkIndex=-1,
                                                          replaceItemUniqueId=int(self.GUI_INPUT_TEXT[i]),
                                                          physicsClientId=self.CLIENT
                                                          ) for i in range(self.NUM_DRONES)]
        #### Save, preprocess, and clip the action to the max. RPM #
        else:
            self._saveLastAction(action)
            clipped_action = np.reshape(self._preprocessAction(action), (self.NUM_DRONES, 4))
        #### Repeat for as many as the aggregate physics steps #####
        for _ in range(self.AGGR_PHY_STEPS):
            #### Update and store the drones kinematic info for certain
            #### Between aggregate steps for certain types of update ###
            if self.AGGR_PHY_STEPS > 1 and self.PHYSICS in [Physics.DYN, Physics.PYB_GND, Physics.PYB_DRAG, Physics.PYB_DW, Physics.PYB_GND_DRAG_DW]:
                self._updateAndStoreKinematicInformation()
            #### Step the simulation using the desired physics update ##
            for i in range (self.NUM_DRONES):
                if self.PHYSICS == Physics.PYB:
                    self._physics(clipped_action[i, :], i)
                elif self.PHYSICS == Physics.DYN:
                    self._dynamics(clipped_action[i, :], i)
                elif self.PHYSICS == Physics.PYB_GND:
                    self._physics(clipped_action[i, :], i)
                    self._groundEffect(clipped_action[i, :], i)
                elif self.PHYSICS == Physics.PYB_DRAG:
                    self._physics(clipped_action[i, :], i)
                    self._drag(self.last_clipped_action[i, :], i)
                elif self.PHYSICS == Physics.PYB_DW:
                    self._physics(clipped_action[i, :], i)
                    self._downwash(i)
                elif self.PHYSICS == Physics.PYB_GND_DRAG_DW:
                    self._physics(clipped_action[i, :], i)
                    self._groundEffect(clipped_action[i, :], i)
                    self._drag(self.last_clipped_action[i, :], i)
                    self._downwash(i)
            #### PyBullet computes the new state, unless Physics.DYN ###
            if self.PHYSICS != Physics.DYN:
                p.stepSimulation(physicsClientId=self.CLIENT)
            #### Save the last applied action (e.g. to compute drag) ###
            self.last_clipped_action = clipped_action
        #### Update and store the drones kinematic information #####
        self._updateAndStoreKinematicInformation()
        #### Prepare the return values #############################
        obs = self._computeObs()
        reward = self._computeReward()
        done = self._computeDone()
        info = self._computeInfo()
        #### Advance the step counter ##############################
        self.step_counter = self.step_counter + self.AGGR_PHY_STEPS
        return obs, reward, done, info
    
    ################################################################################
    
    def render(self,
               mode='human',
               close=False
               ):
        """Prints a textual output of the environment.

        Parameters
        ----------
        mode : str, optional
            Unused.
        close : bool, optional
            Unused.

        """
        if self.first_render_call and not self.GUI:
            print("[WARNING] BaseAviary.render() is implemented as text-only, re-initialize the environment using Aviary(gui=True) to use PyBullet's graphical interface")
            self.first_render_call = False
        print("\n[INFO] BaseAviary.render() ——— it {:04d}".format(self.step_counter),
              "——— wall-clock time {:.1f}s,".format(time.time()-self.RESET_TIME),
              "simulation time {:.1f}s@{:d}Hz ({:.2f}x)".format(self.step_counter*self.TIMESTEP, self.SIM_FREQ, (self.step_counter*self.TIMESTEP)/(time.time()-self.RESET_TIME)))
        for i in range (self.NUM_DRONES):
            print("[INFO] BaseAviary.render() ——— drone {:d}".format(i),
                  "——— x {:+06.2f}, y {:+06.2f}, z {:+06.2f}".format(self.pos[i, 0], self.pos[i, 1], self.pos[i, 2]),
                  "——— velocity {:+06.2f}, {:+06.2f}, {:+06.2f}".format(self.vel[i, 0], self.vel[i, 1], self.vel[i, 2]),
                  "——— roll {:+06.2f}, pitch {:+06.2f}, yaw {:+06.2f}".format(self.rpy[i, 0]*self.RAD2DEG, self.rpy[i, 1]*self.RAD2DEG, self.rpy[i, 2]*self.RAD2DEG),
                  "——— angular velocity {:+06.4f}, {:+06.4f}, {:+06.4f} ——— ".format(self.ang_v[i, 0], self.ang_v[i, 1], self.ang_v[i, 2]))
    
    ################################################################################

    def close(self):
        """Terminates the environment.
        """
        if self.RECORD and self.GUI:
            p.stopStateLogging(self.VIDEO_ID, physicsClientId=self.CLIENT)
        p.disconnect(physicsClientId=self.CLIENT)
    
    ################################################################################

    def getPyBulletClient(self):
        """Returns the PyBullet Client Id.

        Returns
        -------
        int:
            The PyBullet Client Id.

        """
        return self.CLIENT
    
    ################################################################################

    def getDroneIds(self):
        """Return the Drone Ids.

        Returns
        -------
        ndarray:
            (NUM_DRONES,)-shaped array of ints containing the drones' ids.

        """
        return self.DRONE_IDS
    
    ################################################################################

    def _housekeeping(self):
        """Housekeeping function.

        Allocation and zero-ing of the variables and PyBullet's parameters/objects
        in the `reset()` function.

        """
        #### Initialize/reset counters and zero-valued variables ###
        self.RESET_TIME = time.time()
        self.step_counter = 0
        self.first_render_call = True
        self.X_AX = -1*np.ones(self.NUM_DRONES)
        self.Y_AX = -1*np.ones(self.NUM_DRONES)
        self.Z_AX = -1*np.ones(self.NUM_DRONES)
        self.GUI_INPUT_TEXT = -1*np.ones(self.NUM_DRONES)
        self.USE_GUI_RPM=False
        self.last_input_switch = 0
        self.last_action = -1*np.ones((self.NUM_DRONES, 4))
        self.last_clipped_action = np.zeros((self.NUM_DRONES, 4))
        self.gui_input = np.zeros(4)
        #### Initialize the drones kinemaatic information ##########
        self.pos = np.zeros((self.NUM_DRONES, 3))
        self.quat = np.zeros((self.NUM_DRONES, 4))
        self.rpy = np.zeros((self.NUM_DRONES, 3))
        self.vel = np.zeros((self.NUM_DRONES, 3))
        self.ang_v = np.zeros((self.NUM_DRONES, 3))
        if self.PHYSICS == Physics.DYN:
            self.rpy_rates = np.zeros((self.NUM_DRONES, 3))
        #### Set PyBullet's parameters #############################
        p.setGravity(0, 0, -self.G, physicsClientId=self.CLIENT)
        p.setRealTimeSimulation(0, physicsClientId=self.CLIENT)
        p.setTimeStep(self.TIMESTEP, physicsClientId=self.CLIENT)
        p.setAdditionalSearchPath(pybullet_data.getDataPath(), physicsClientId=self.CLIENT)
        #### Load ground plane, drone and obstacles models #########
        self.PLANE_ID = p.loadURDF("plane.urdf", physicsClientId=self.CLIENT)
        self.DRONE_IDS = np.array([p.loadURDF(os.path.dirname(os.path.abspath(__file__))+"/../assets/"+self.URDF,
                                              self.INIT_XYZS[i,:],
                                              p.getQuaternionFromEuler(self.INIT_RPYS[i,:]),
                                              flags = p.URDF_USE_INERTIA_FROM_FILE,
                                              physicsClientId=self.CLIENT
                                              ) for i in range(self.NUM_DRONES)])
        for i in range(self.NUM_DRONES):
            #### Show the frame of reference of the drone, note that ###
            #### It severly slows down the GUI #########################
            if self.GUI and self.USER_DEBUG:
                self._showDroneLocalAxes(i)
            #### Disable collisions between drones' and the ground plane
            #### E.g., to start a drone at [0,0,0] #####################
            # p.setCollisionFilterPair(bodyUniqueIdA=self.PLANE_ID, bodyUniqueIdB=self.DRONE_IDS[i], linkIndexA=-1, linkIndexB=-1, enableCollision=0, physicsClientId=self.CLIENT)
        if self.OBSTACLES:
            self._addObstacles()
    
    ################################################################################

    def _updateAndStoreKinematicInformation(self):
        """Updates and stores the drones kinemaatic information.

        This method is meant to limit the number of calls to PyBullet in each step
        and improve performance (at the expense of memory).

        """
        for i in range (self.NUM_DRONES):
            self.pos[i], self.quat[i] = p.getBasePositionAndOrientation(self.DRONE_IDS[i], physicsClientId=self.CLIENT)
            self.rpy[i] = p.getEulerFromQuaternion(self.quat[i])
            self.vel[i], self.ang_v[i] = p.getBaseVelocity(self.DRONE_IDS[i], physicsClientId=self.CLIENT)
    
    ################################################################################

    def _startVideoRecording(self):
        """Starts the recording of a video output.

        The format of the video output is .mp4, if GUI is True, or .png, otherwise.
        The video is saved under folder `files/videos`.

        """
        if self.RECORD and self.GUI:
            self.VIDEO_ID = p.startStateLogging(loggingType=p.STATE_LOGGING_VIDEO_MP4,
                                                fileName=os.path.dirname(os.path.abspath(__file__))+"/../../files/videos/video-"+datetime.now().strftime("%m.%d.%Y_%H.%M.%S")+".mp4",
                                                physicsClientId=self.CLIENT
                                                )
        if self.RECORD and not self.GUI:
            self.FRAME_NUM = 0
            time_str = datetime.now().strftime("%m.%d.%Y_%H.%M.%S")
            self.IMG_PATH = os.path.join(self.RECORD_PATH, "video-"+time_str)
            os.makedirs(self.IMG_PATH, exist_ok=True)
    
    ################################################################################

    def _getDroneStateVector(self,
                             nth_drone
                             ):
        """Returns the state vector of the n-th drone.

        Parameters
        ----------
        nth_drone : int
            The ordinal number/position of the desired drone in list self.DRONE_IDS.

        Returns
        -------
        ndarray 
            (20,)-shaped array of floats containing the state vector of the n-th drone.
            Check the only line in this method and `_updateAndStoreKinematicInformation()`
            to understand its format.

        """
        state = np.hstack([self.pos[nth_drone, :], self.quat[nth_drone, :], self.rpy[nth_drone, :],
                           self.vel[nth_drone, :], self.ang_v[nth_drone, :], self.last_clipped_action[nth_drone, :]])
        return state.reshape(20,)

    ################################################################################

    def _getDroneImages(self,
                        nth_drone,
                        segmentation: bool=True
                        ):
        """Returns camera captures from the n-th drone POV.

        Parameters
        ----------
        nth_drone : int
            The ordinal number/position of the desired drone in list self.DRONE_IDS.
        segmentation : bool, optional
            Whehter to compute the compute the segmentation mask.
            It affects performance.

        Returns
        -------
        ndarray 
            (h, w, 4)-shaped array of uint8's containing the RBG(A) image captured from the n-th drone's POV.
        ndarray
            (h, w)-shaped array of uint8's containing the depth image captured from the n-th drone's POV.
        ndarray
            (h, w)-shaped array of uint8's containing the segmentation image captured from the n-th drone's POV.

        """
        if self.IMG_RES is None:
            print("[ERROR] in BaseAviary._getDroneImages(), remember to set self.IMG_RES to np.array([width, height])")
            exit()
        rot_mat = np.array(p.getMatrixFromQuaternion(self.quat[nth_drone, :])).reshape(3, 3)
        #### Set target point, camera view and projection matrices #
        target = np.dot(rot_mat,np.array([1000, 0, 0])) + np.array(self.pos[nth_drone, :])
        DRONE_CAM_VIEW = p.computeViewMatrix(cameraEyePosition=self.pos[nth_drone, :]+np.array([0, 0, self.L]),
                                             cameraTargetPosition=target,
                                             cameraUpVector=[0, 0, 1],
                                             physicsClientId=self.CLIENT
                                             )
        DRONE_CAM_PRO =  p.computeProjectionMatrixFOV(fov=self.FOV,
                                                      aspect=1.0,
                                                      nearVal=self.L,
                                                      farVal=1000.0
                                                      )
        SEG_FLAG = p.ER_SEGMENTATION_MASK_OBJECT_AND_LINKINDEX if segmentation else p.ER_NO_SEGMENTATION_MASK
        [w, h, rgb, dep, seg] = p.getCameraImage(width=self.IMG_RES[0],
                                                 height=self.IMG_RES[1],
                                                 shadow=1,
                                                 viewMatrix=DRONE_CAM_VIEW,
                                                 projectionMatrix=DRONE_CAM_PRO,
                                                 flags=SEG_FLAG,
                                                 physicsClientId=self.CLIENT
                                                 )
        rgb = np.reshape(rgb, (h, w, 4))
        dep = np.reshape(dep, (h, w))
        seg = np.reshape(seg, (h, w))
        return rgb, dep, seg

    ################################################################################

    def _exportImage(self,
                     img_type: ImageType,
                     img_input,
                     path: str,
                     frame_num: int=0
                     ):
        """Returns camera captures from the n-th drone POV.

        Parameters
        ----------
        img_type : ImageType
            The image type: RGB(A), depth, segmentation, or B&W (from RGB).
        img_input : ndarray
            (h, w, 4)-shaped array of uint8's for RBG(A) or B&W images.
            (h, w)-shaped array of uint8's for depth or segmentation images.
        path : str
            Path where to save the output as PNG.
        fram_num: int, optional
            Frame number to append to the PNG's filename.

        """
        if img_type == ImageType.RGB:
            (Image.fromarray(img_input.astype('uint8'), 'RGBA')).save(path+"frame_"+str(frame_num)+".png")
        elif img_type == ImageType.DEP:
            temp = ((img_input-np.min(img_input)) * 255 / (np.max(img_input)-np.min(img_input))).astype('uint8')
        elif img_type == ImageType.SEG:
            temp = ((img_input-np.min(img_input)) * 255 / (np.max(img_input)-np.min(img_input))).astype('uint8')
        elif img_type == ImageType.BW:
            temp = (np.sum(img_input[:, :, 0:2], axis=2) / 3).astype('uint8')
        else:
            print("[ERROR] in BaseAviary._exportImage(), unknown ImageType")
            exit()
        if img_type != ImageType.RGB:
            (Image.fromarray(temp)).save(path+"frame_"+str(frame_num)+".png")

    ################################################################################

    def _getAdjacencyMatrix(self):
        """Computes the adjacency matrix of a multi-drone system.

        Attribute NEIGHBOURHOOD_RADIUS is used to determine neighboring relationships.

        Returns
        -------
        ndarray
            (NUM_DRONES, NUM_DRONES)-shaped array of 0's and 1's representing the adjacency matrix 
            of the system: adj_mat[i,j] == 1 if (i, j) are neighbors; == 0 otherwise.

        """
        adjacency_mat = np.identity(self.NUM_DRONES)
        for i in range(self.NUM_DRONES-1):
            for j in range(self.NUM_DRONES-i-1):
                if np.linalg.norm(self.pos[i, :]-self.pos[j+i+1, :]) < self.NEIGHBOURHOOD_RADIUS:
                    adjacency_mat[i, j+i+1] = adjacency_mat[j+i+1, i] = 1
        return adjacency_mat
    
    ################################################################################
    
    def _physics(self,
                 rpm,
                 nth_drone
                 ):
        """Base PyBullet physics implementation.

        Parameters
        ----------
        rpm : ndarray
            (4)-shaped array of ints containing the RPMs values of the 4 motors.
        nth_drone : int
            The ordinal number/position of the desired drone in list self.DRONE_IDS.

        """
        forces = np.array(rpm**2)*self.KF
        torques = np.array(rpm**2)*self.KM
        z_torque = (-torques[0] + torques[1] - torques[2] + torques[3])
        for i in range(4):
            p.applyExternalForce(self.DRONE_IDS[nth_drone],
                                 i,
                                 forceObj=[0, 0, forces[i]],
                                 posObj=[0, 0, 0],
                                 flags=p.LINK_FRAME,
                                 physicsClientId=self.CLIENT
                                 )
        p.applyExternalTorque(self.DRONE_IDS[nth_drone],
                              4,
                              torqueObj=[0, 0, z_torque],
                              flags=p.LINK_FRAME,
                              physicsClientId=self.CLIENT
                              )

    ################################################################################

    def _groundEffect(self,
                      rpm,
                      nth_drone
                      ):
        """PyBullet implementation of a ground effect model.

        Inspired by the analytical model used for comparison in (Shi et al., 2019).

        Parameters
        ----------
        rpm : ndarray
            (4)-shaped array of ints containing the RPMs values of the 4 motors.
        nth_drone : int
            The ordinal number/position of the desired drone in list self.DRONE_IDS.

        """
        #### Kin. info of all links (propellers and center of mass)
        link_states = np.array(p.getLinkStates(self.DRONE_IDS[nth_drone],
                                               linkIndices=[0, 1, 2, 3, 4],
                                               computeLinkVelocity=1,
                                               computeForwardKinematics=1,
                                               physicsClientId=self.CLIENT
                                               ))
        #### Simple, per-propeller ground effects ##################
        prop_heights = np.array([link_states[0, 0][2], link_states[1, 0][2], link_states[2, 0][2], link_states[3, 0][2]])
        prop_heights = np.clip(prop_heights, self.GND_EFF_H_CLIP, np.inf)
        gnd_effects = np.array(rpm**2) * self.KF * self.GND_EFF_COEFF * (self.PROP_RADIUS/(4 * prop_heights))**2
        if np.abs(self.rpy[nth_drone,0]) < np.pi/2 and np.abs(self.rpy[nth_drone,1]) < np.pi/2:
            for i in range(4):
                p.applyExternalForce(self.DRONE_IDS[nth_drone],
                                     i,
                                     forceObj=[0, 0, gnd_effects[i]],
                                     posObj=[0, 0, 0],
                                     flags=p.LINK_FRAME,
                                     physicsClientId=self.CLIENT
                                     )
        #### TODO: a more realistic model accounting for the drone's
        #### Attitude and its z-axis velocity in the world frame ###
    
    ################################################################################

    def _drag(self,
              rpm,
              nth_drone
              ):
        """PyBullet implementation of a drag model.

        Based on the the system identification in (Forster, 2015).

        Parameters
        ----------
        rpm : ndarray
            (4)-shaped array of ints containing the RPMs values of the 4 motors.
        nth_drone : int
            The ordinal number/position of the desired drone in list self.DRONE_IDS.

        """
        #### Rotation matrix of the base ###########################
        base_rot = np.array(p.getMatrixFromQuaternion(self.quat[nth_drone, :])).reshape(3, 3)
        #### Simple draft model applied to the base/center of mass #
        drag_factors = -1 * self.DRAG_COEFF * np.sum(np.array(2*np.pi*rpm/60))
        drag = np.dot(base_rot, drag_factors*np.array(self.vel[nth_drone, :]))
        p.applyExternalForce(self.DRONE_IDS[nth_drone],
                             4,
                             forceObj=drag,
                             posObj=[0, 0, 0],
                             flags=p.LINK_FRAME,
                             physicsClientId=self.CLIENT
                             )
    
    ################################################################################

    def _downwash(self,
                  nth_drone
                  ):
        """PyBullet implementation of a ground effect model.

        Based on experiments conducted at the Dynamic Systems Lab by SiQi Zhou.

        Parameters
        ----------
        nth_drone : int
            The ordinal number/position of the desired drone in list self.DRONE_IDS.

        """
        for i in range(self.NUM_DRONES):
            delta_z = self.pos[i, 2] - self.pos[nth_drone, 2]
            delta_xy = np.linalg.norm(np.array(self.pos[i, 0:2]) - np.array(self.pos[nth_drone, 0:2]))
            if delta_z > 0 and delta_xy < 10: # Ignore drones more than 10 meters away
                alpha = self.DW_COEFF_1 * (self.PROP_RADIUS/(4*delta_z))**2
                beta = self.DW_COEFF_2 * delta_z + self.DW_COEFF_3
                downwash = [0, 0, -alpha * np.exp(-.5*(delta_xy/beta)**2)]
                p.applyExternalForce(self.DRONE_IDS[nth_drone],
                                     4,
                                     forceObj=downwash,
                                     posObj=[0, 0, 0],
                                     flags=p.LINK_FRAME,
                                     physicsClientId=self.CLIENT
                                     )

    ################################################################################

    def _dynamics(self,
                  rpm,
                  nth_drone
                  ):
        """Explicit dynamics implementation.

        Based on code written at the Dynamic Systems Lab by James Xu.

        Parameters
        ----------
        rpm : ndarray
            (4)-shaped array of ints containing the RPMs values of the 4 motors.
        nth_drone : int
            The ordinal number/position of the desired drone in list self.DRONE_IDS.

        """
        #### Current state #########################################
        pos = self.pos[nth_drone,:]
        quat = self.quat[nth_drone,:]
        rpy = self.rpy[nth_drone,:]
        vel = self.vel[nth_drone,:]
        rpy_rates = self.rpy_rates[nth_drone,:]
        rotation = np.array(p.getMatrixFromQuaternion(quat)).reshape(3, 3)
        #### Compute forces and torques ############################
        forces = np.array(rpm**2) * self.KF
        thrust = np.array([0, 0, np.sum(forces)])
        thrust_world_frame = np.dot(rotation, thrust)
        force_world_frame = thrust_world_frame - np.array([0, 0, self.GRAVITY])
        z_torques = np.array(rpm**2)*self.KM
        z_torque = (-z_torques[0] + z_torques[1] - z_torques[2] + z_torques[3])
        if self.DRONE_MODEL==DroneModel.CF2X:
            x_torque = (forces[0] + forces[1] - forces[2] - forces[3]) * (self.L/np.sqrt(2))
            y_torque = (- forces[0] + forces[1] + forces[2] - forces[3]) * (self.L/np.sqrt(2))
        elif self.DRONE_MODEL==DroneModel.CF2P or self.DRONE_MODEL==DroneModel.HB:
            x_torque = (forces[1] - forces[3]) * self.L
            y_torque = (-forces[0] + forces[2]) * self.L
        torques = np.array([x_torque, y_torque, z_torque])
        torques = torques - np.cross(rpy_rates, np.dot(self.J, rpy_rates))
        rpy_rates_deriv = np.dot(self.J_INV, torques)
        no_pybullet_dyn_accs = force_world_frame / self.M
        #### Update state ##########################################
        vel = vel + self.TIMESTEP * no_pybullet_dyn_accs
        rpy_rates = rpy_rates + self.TIMESTEP * rpy_rates_deriv
        pos = pos + self.TIMESTEP * vel
        rpy = rpy + self.TIMESTEP * rpy_rates
        #### Set PyBullet's state ##################################
        p.resetBasePositionAndOrientation(self.DRONE_IDS[nth_drone],
                                          pos,
                                          p.getQuaternionFromEuler(rpy),
                                          physicsClientId=self.CLIENT
                                          )
        #### Note: the base's velocity only stored and not used ####
        p.resetBaseVelocity(self.DRONE_IDS[nth_drone],
                            vel,
                            [-1, -1, -1], # ang_vel not computed by DYN
                            physicsClientId=self.CLIENT
                            )
        #### Store the roll, pitch, yaw rates for the next step ####
        self.rpy_rates[nth_drone,:] = rpy_rates
    
    ################################################################################

    def _normalizedActionToRPM(self,
                               action
                               ):
        """De-normalizes the [-1, 1] range to the [0, MAX_RPM] range.

        Parameters
        ----------
        action : ndarray
            (4)-shaped array of ints containing an input in the [-1, 1] range.

        Returns
        -------
        ndarray
            (4)-shaped array of ints containing RPMs for the 4 motors in the [0, MAX_RPM] range.

        """
        if np.any(np.abs(action) > 1):
            print("\n[ERROR] it", self.step_counter, "in BaseAviary._normalizedActionToRPM(), out-of-bound action")
        return np.where(action <= 0, (action+1)*self.HOVER_RPM, self.HOVER_RPM + (self.MAX_RPM - self.HOVER_RPM)*action) # Non-linear mapping: -1 -> 0, 0 -> HOVER_RPM, 1 -> MAX_RPM`
    
    ################################################################################

    def _saveLastAction(self,
                        action
                        ):
        """Stores the most recent action into attribute `self.last_action`.

        The last action can be used to compute aerodynamic effects.
        The method disambiguates between array and dict inputs 
        (for single or multi-agent aviaries, respectively).

        Parameters
        ----------
        action : ndarray | dict
            (4)-shaped array of ints (or dictionary of arrays) containing the current RPMs input.

        """
        if isinstance(action, collections.abc.Mapping):
            for k, v in action.items(): 
                res_v = np.resize(v, (1, 4)) # Resize, possibly with repetition, to cope with different action spaces in RL subclasses
                self.last_action[int(k), :] = res_v
        else: 
            res_action = np.resize(action, (1, 4)) # Resize, possibly with repetition, to cope with different action spaces in RL subclasses
            self.last_action = np.reshape(res_action, (self.NUM_DRONES, 4))
    
    ################################################################################

    def _showDroneLocalAxes(self,
                            nth_drone
                            ):
        """Draws the local frame of the n-th drone in PyBullet's GUI.

        Parameters
        ----------
        nth_drone : int
            The ordinal number/position of the desired drone in list self.DRONE_IDS.

        """
        if self.GUI:
            AXIS_LENGTH = 2*self.L
            self.X_AX[nth_drone] = p.addUserDebugLine(lineFromXYZ=[0, 0, 0],
                                                      lineToXYZ=[AXIS_LENGTH, 0, 0],
                                                      lineColorRGB=[1, 0, 0],
                                                      parentObjectUniqueId=self.DRONE_IDS[nth_drone],
                                                      parentLinkIndex=-1,
                                                      replaceItemUniqueId=int(self.X_AX[nth_drone]),
                                                      physicsClientId=self.CLIENT
                                                      )
            self.Y_AX[nth_drone] = p.addUserDebugLine(lineFromXYZ=[0, 0, 0],
                                                      lineToXYZ=[0, AXIS_LENGTH, 0],
                                                      lineColorRGB=[0, 1, 0],
                                                      parentObjectUniqueId=self.DRONE_IDS[nth_drone],
                                                      parentLinkIndex=-1,
                                                      replaceItemUniqueId=int(self.Y_AX[nth_drone]),
                                                      physicsClientId=self.CLIENT
                                                      )
            self.Z_AX[nth_drone] = p.addUserDebugLine(lineFromXYZ=[0, 0, 0],
                                                      lineToXYZ=[0, 0, AXIS_LENGTH],
                                                      lineColorRGB=[0, 0, 1],
                                                      parentObjectUniqueId=self.DRONE_IDS[nth_drone],
                                                      parentLinkIndex=-1,
                                                      replaceItemUniqueId=int(self.Z_AX[nth_drone]),
                                                      physicsClientId=self.CLIENT
                                                      )
    
    ################################################################################

    def _addObstacles(self):
        """Add obstacles to the environment.

        These obstacles are loaded from standard URDF files included in Bullet.

        """
        p.loadURDF("samurai.urdf",
                   physicsClientId=self.CLIENT
                   )
        p.loadURDF("duck_vhacd.urdf",
                   [-.5, -.5, .05],
                   p.getQuaternionFromEuler([0, 0, 0]),
                   physicsClientId=self.CLIENT
                   )
        p.loadURDF("cube_no_rotation.urdf",
                   [-.5, -2.5, .5],
                   p.getQuaternionFromEuler([0, 0, 0]),
                   physicsClientId=self.CLIENT
                   )
        p.loadURDF("sphere2.urdf",
                   [0, 2, .5],
                   p.getQuaternionFromEuler([0,0,0]),
                   physicsClientId=self.CLIENT
                   )
    
    ################################################################################
    
    def _parseURDFParameters(self):
        """Loads parameters from an URDF file.

        This method is nothing more than a custom XML parser for the .urdf
        files in folder `assets/`.

        """
        URDF_TREE = etxml.parse(os.path.dirname(os.path.abspath(__file__))+"/../assets/"+self.URDF).getroot()
        M = float(URDF_TREE[1][0][1].attrib['value'])
        L = float(URDF_TREE[0].attrib['arm'])
        THRUST2WEIGHT_RATIO = float(URDF_TREE[0].attrib['thrust2weight'])
        IXX = float(URDF_TREE[1][0][2].attrib['ixx'])
        IYY = float(URDF_TREE[1][0][2].attrib['iyy'])
        IZZ = float(URDF_TREE[1][0][2].attrib['izz'])
        J = np.diag([IXX, IYY, IZZ])
        J_INV = np.linalg.inv(J)
        KF = float(URDF_TREE[0].attrib['kf'])
        KM = float(URDF_TREE[0].attrib['km'])
        COLLISION_H = float(URDF_TREE[1][2][1][0].attrib['length'])
        COLLISION_R = float(URDF_TREE[1][2][1][0].attrib['radius'])
        COLLISION_SHAPE_OFFSETS = [float(s) for s in URDF_TREE[1][2][0].attrib['xyz'].split(' ')]
        COLLISION_Z_OFFSET = COLLISION_SHAPE_OFFSETS[2]
        MAX_SPEED_KMH = float(URDF_TREE[0].attrib['max_speed_kmh'])
        GND_EFF_COEFF = float(URDF_TREE[0].attrib['gnd_eff_coeff'])
        PROP_RADIUS = float(URDF_TREE[0].attrib['prop_radius'])
        DRAG_COEFF_XY = float(URDF_TREE[0].attrib['drag_coeff_xy'])
        DRAG_COEFF_Z = float(URDF_TREE[0].attrib['drag_coeff_z'])
        DRAG_COEFF = np.array([DRAG_COEFF_XY, DRAG_COEFF_XY, DRAG_COEFF_Z])
        DW_COEFF_1 = float(URDF_TREE[0].attrib['dw_coeff_1'])
        DW_COEFF_2 = float(URDF_TREE[0].attrib['dw_coeff_2'])
        DW_COEFF_3 = float(URDF_TREE[0].attrib['dw_coeff_3'])
        return M, L, THRUST2WEIGHT_RATIO, J, J_INV, KF, KM, COLLISION_H, COLLISION_R, COLLISION_Z_OFFSET, MAX_SPEED_KMH, \
               GND_EFF_COEFF, PROP_RADIUS, DRAG_COEFF, DW_COEFF_1, DW_COEFF_2, DW_COEFF_3
    
    ################################################################################
    
    def _actionSpace(self):
        """Returns the action space of the environment.

        Must be implemented in a subclass.

        """
        raise NotImplementedError
    
    ################################################################################

    def _observationSpace(self):
        """Returns the observation space of the environment.

        Must be implemented in a subclass.

        """
        raise NotImplementedError
    
    ################################################################################
    
    def _computeObs(self):
        """Returns the current observation of the environment.

        Must be implemented in a subclass.

        """
        raise NotImplementedError
    
    ################################################################################

    def _preprocessAction(self,
                          action
                          ):
        """Pre-processes the action passed to `.step()` into motors' RPMs.

        Must be implemented in a subclass.

        Parameters
        ----------
        action : ndarray | dict[..]
            The input action for one or more drones, to be translated into RPMs.

        """
        raise NotImplementedError

    ################################################################################

    def _computeReward(self):
        """Computes the current reward value(s).

        Must be implemented in a subclass.

        """
        raise NotImplementedError

    ################################################################################

    def _computeDone(self):
        """Computes the current done value(s).

        Must be implemented in a subclass.

        """
        raise NotImplementedError

    ################################################################################

    def _computeInfo(self):
        """Computes the current info dict(s).

        Must be implemented in a subclass.

        """
        raise NotImplementedError<|MERGE_RESOLUTION|>--- conflicted
+++ resolved
@@ -44,7 +44,6 @@
 
 ################################################################################
 
-<<<<<<< HEAD
 class ActionType(Enum):
     """Action type enumeration class."""
     RPM = "rpm"                 # RPMS
@@ -66,8 +65,6 @@
     RGB = "rgb"     # RGB camera capture in each drone's POV
     RGBD = "rgbd"
 
-=======
->>>>>>> ac167515
 RECORD_PATH = os.path.dirname(os.path.abspath(__file__))+"/../../files/videos/"
 
 class BaseAviary(gym.Env):
@@ -144,11 +141,7 @@
         self.DRONE_MODEL = drone_model
         self.GUI = gui
         self.RECORD = record
-<<<<<<< HEAD
         self.RECORD_PATH = RECORD_PATH
-=======
-        self.RECORD_PATH = record_path or RECORD_PATH
->>>>>>> ac167515
         self.PHYSICS = physics
         self.OBSTACLES = obstacles
         self.USER_DEBUG = user_debug_gui
@@ -192,12 +185,6 @@
         self.IMG_FRAME_PER_SEC = 24
         self.IMG_CAPTURE_FREQ = int(self.SIM_FREQ/self.IMG_FRAME_PER_SEC)
         if self.VISION_ATTR:
-<<<<<<< HEAD
-=======
-            self.IMG_RES = camera_config.get("res", (64, 48))
-            self.IMG_FRAME_PER_SEC = 24
-            self.IMG_CAPTURE_FREQ = int(self.SIM_FREQ/self.IMG_FRAME_PER_SEC)
->>>>>>> ac167515
             self.rgb = np.zeros(((self.NUM_DRONES, self.IMG_RES[1], self.IMG_RES[0], 4)))
             self.dep = np.ones(((self.NUM_DRONES, self.IMG_RES[1], self.IMG_RES[0])))
             self.seg = np.zeros(((self.NUM_DRONES, self.IMG_RES[1], self.IMG_RES[0])))
