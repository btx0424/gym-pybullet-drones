import os
from datetime import datetime
import numpy as np
import pybullet as p
from gym import spaces
from ray.rllib.env.multi_agent_env import MultiAgentEnv, ENV_STATE
from gym_pybullet_drones.envs.BaseAviary import DroneModel, Physics, BaseAviary
from gym_pybullet_drones.envs.single_agent_rl.BaseSingleAgentAviary import ActionType, ObservationType
from gym_pybullet_drones.utils.utils import nnlsRPM
from gym_pybullet_drones.control.DSLPIDControl import DSLPIDControl
from gym_pybullet_drones.control.SimplePIDControl import SimplePIDControl
from typing import Dict

MAX_LIN_VEL_XY = 3 
MAX_LIN_VEL_Z = 1

MAX_PITCH_ROLL = np.pi # Full range
MAX_RPY = np.array([np.pi, np.pi/2, np.pi])

class BaseMultiagentAviary(BaseAviary, MultiAgentEnv):
    """Base multi-agent environment class for reinforcement learning."""
    
    ################################################################################

    def __init__(self,
                 drone_model: DroneModel=DroneModel.CF2X,
                 num_drones: int=2,
                 neighbourhood_radius: float=np.inf,
                 initial_xyzs=None,
                 initial_rpys=None,
                 physics: Physics=Physics.PYB,
                 freq: int=240,
                 aggregate_phy_steps: int=1,
                 gui=False,
                 obs: ObservationType=ObservationType.KIN,
                 act: ActionType=ActionType.RPM,
                 episode_len_sec=5,
                 max_xyz = [5, 5, 2],
                 min_xyz = [-5, -5, 0],
                 ):
        """Initialization of a generic multi-agent RL environment.

        Attributes `vision_attributes` and `dynamics_attributes` are selected
        based on the choice of `obs` and `act`; `obstacles` is set to True 
        and overridden with landmarks for vision applications; 
        `user_debug_gui` is set to False for performance.

        Parameters
        ----------
        drone_model : DroneModel, optional
            The desired drone type (detailed in an .urdf file in folder `assets`).
        num_drones : int, optional
            The desired number of drones in the aviary.
        neighbourhood_radius : float, optional
            Radius used to compute the drones' adjacency matrix, in meters.
        initial_xyzs: ndarray | None, optional
            (NUM_DRONES, 3)-shaped array containing the initial XYZ position of the drones.
        initial_rpys: ndarray | None, optional
            (NUM_DRONES, 3)-shaped array containing the initial orientations of the drones (in radians).
        physics : Physics, optional
            The desired implementation of PyBullet physics/custom dynamics.
        freq : int, optional
            The frequency (Hz) at which the physics engine steps.
        aggregate_phy_steps : int, optional
            The number of physics steps within one call to `BaseAviary.step()`.
        gui : bool, optional
            Whether to use PyBullet's GUI.
        record : bool, optional
            Whether to save a video of the simulation in folder `files/videos/`.
        obs : ObservationType, optional
            The type of observation space (kinematic information or vision)
        act : ActionType, optional
            The type of action space (1 or 3D; RPMS, thurst and torques, waypoint or velocity with PID control; etc.)

        """
        if num_drones < 2:
            print("[ERROR] in BaseMultiagentAviary.__init__(), num_drones should be >= 2")
            exit()
        if act == ActionType.TUN:
            print("[ERROR] in BaseMultiagentAviary.__init__(), ActionType.TUN can only used with BaseSingleAgentAviary")
            exit()
        self._agent_ids = set(range(num_drones))
        vision_attributes = True if obs == ObservationType.RGB else False
        dynamics_attributes = True if act in [ActionType.DYN, ActionType.ONE_D_DYN] else False
        self.OBS_TYPE = obs
        self.ACT_TYPE = ActionType(act)
        self.EPISODE_LEN_SEC = episode_len_sec
        self.MAX_XYZ = np.array(max_xyz)
        self.MIN_XYZ = np.array(min_xyz)
        #### Create integrated controllers #########################
        if act in [ActionType.PID, ActionType.VEL, ActionType.ONE_D_PID, ActionType.VEL_RPY]:
            os.environ['KMP_DUPLICATE_LIB_OK']='True'
            if drone_model in [DroneModel.CF2X, DroneModel.CF2P]:
                self.ctrl = [DSLPIDControl(drone_model=DroneModel.CF2X) for i in range(num_drones)]
            elif drone_model == DroneModel.HB:
                self.ctrl = [SimplePIDControl(drone_model=DroneModel.HB) for i in range(num_drones)]
            else:
                print("[ERROR] in BaseMultiagentAviary.__init()__, no controller is available for the specified drone_model")
        super().__init__(drone_model=drone_model,
                         num_drones=num_drones,
                         neighbourhood_radius=neighbourhood_radius,
                         initial_xyzs=initial_xyzs,
                         initial_rpys=initial_rpys,
                         physics=physics,
                         freq=freq,
                         aggregate_phy_steps=aggregate_phy_steps,
                         gui=gui,
                         record=False,
                         obstacles=True, # Add obstacles for RGB observations and/or FlyThruGate
                         user_debug_gui=False, # Remove of RPM sliders from all single agent learning aviaries
                         vision_attributes=vision_attributes,
                         dynamics_attributes=dynamics_attributes
                         )
        #### Set a limit on the maximum target speed ###############
        self.SPEED_LIMIT = 0.03 * self.MAX_SPEED_KMH * (1000/3600)
        self.MAX_PHY_STEPS = self.EPISODE_LEN_SEC * self.SIM_FREQ
        self.cameras = [Camera()]

    def _addObstacles(self):
        """Add obstacles to the environment.

        Only if the observation is of type RGB, 4 landmarks are added.
        Overrides BaseAviary's method.

        """
        p.loadURDF("block.urdf",
                    [1, 0, .1],
                    p.getQuaternionFromEuler([0, 0, 0]),
                    physicsClientId=self.CLIENT
                    )
        p.loadURDF("cube_small.urdf",
                    [0, 1, .1],
                    p.getQuaternionFromEuler([0, 0, 0]),
                    physicsClientId=self.CLIENT
                    )
        p.loadURDF("duck_vhacd.urdf",
                    [-1, 0, .1],
                    p.getQuaternionFromEuler([0, 0, 0]),
                    physicsClientId=self.CLIENT
                    )
        p.loadURDF("teddy_vhacd.urdf",
                    [0, -1, .1],
                    p.getQuaternionFromEuler([0, 0, 0]),
                    physicsClientId=self.CLIENT
                    )
        

    ################################################################################

    def _actionSpace(self):
        """Returns the action space of the environment.

        Returns
        -------
        dict[int, ndarray]
            A Dict() of Box() of size 1, 3, or 3, depending on the action type,
            indexed by drone Id in integer format.

        """
        if self.ACT_TYPE in [ActionType.RPM, ActionType.DYN, ActionType.VEL]:
            size = 4
        elif self.ACT_TYPE==ActionType.PID:
            size = 3
        elif self.ACT_TYPE in [ActionType.ONE_D_RPM, ActionType.ONE_D_DYN, ActionType.ONE_D_PID]:
            size = 1
        elif self.ACT_TYPE == ActionType.VEL_RPY:
            size = 7
        else:
            raise NotImplementedError(self.ACT_TYPE)
        dtype = np.float32
        low = -np.ones(size, dtype)
        high = np.ones(size, dtype)
        return spaces.Dict({i: spaces.Box(low, high, dtype=dtype) for i in range(self.NUM_DRONES)})

    ################################################################################

    def _preprocessAction(self, action: Dict[int, np.ndarray]) -> Dict[int, np.ndarray]:
        """Pre-processes the action passed to `.step()` into motors' RPMs.

        Parameter `action` is processed differenly for each of the different
        action types: the input to n-th drone, `action[n]` can be of length
        1, 3, or 4, and represent RPMs, desired thrust and torques, or the next
        target position to reach using PID control.

        Parameter `action` is processed differenly for each of the different
        action types: `action` can be of length 1, 3, or 4 and represent 
        RPMs, desired thrust and torques, the next target position to reach 
        using PID control, a desired velocity vector, etc.

        Parameters
        ----------
        action : dict[int, ndarray]
            The input action for each drone, to be translated into RPMs.
        Returns
        -------
        ndarray
            (NUM_DRONES, 4)-shaped array of ints containing to clipped RPMs
            commanded to the 4 motors of each drone.

        """
        rpm = np.zeros((self.NUM_DRONES,4))
        for k, v in action.items():
            if self.ACT_TYPE == ActionType.RPM: 
                rpm[int(k),:] = self.HOVER_RPM * (1+0.05*v)
            elif self.ACT_TYPE == ActionType.DYN: 
                rpm[int(k),:] = nnlsRPM(thrust=(self.GRAVITY*(v[0]+1)),
                                        x_torque=(0.05*self.MAX_XY_TORQUE*v[1]),
                                        y_torque=(0.05*self.MAX_XY_TORQUE*v[2]),
                                        z_torque=(0.05*self.MAX_Z_TORQUE*v[3]),
                                        counter=self.step_counter,
                                        max_thrust=self.MAX_THRUST,
                                        max_xy_torque=self.MAX_XY_TORQUE,
                                        max_z_torque=self.MAX_Z_TORQUE,
                                        a=self.A,
                                        inv_a=self.INV_A,
                                        b_coeff=self.B_COEFF,
                                        gui=self.GUI
                                        )
            elif self.ACT_TYPE == ActionType.PID: 
                state = self._getDroneStateVector(int(k))
                rpm_k, _, _ = self.ctrl[int(k)].computeControl(control_timestep=self.AGGR_PHY_STEPS*self.TIMESTEP, 
                                                        cur_pos=state[0:3],
                                                        cur_quat=state[3:7],
                                                        cur_vel=state[10:13],
                                                        cur_ang_vel=state[13:16],
                                                        target_pos=state[0:3]+0.1*v
                                                        )
                rpm[int(k),:] = rpm_k
            elif self.ACT_TYPE == ActionType.VEL:
                state = self._getDroneStateVector(int(k))
                if np.linalg.norm(v[0:3]) != 0:
                    v_unit_vector = v[0:3] / np.linalg.norm(v[0:3])
                else:
                    v_unit_vector = np.zeros(3)
                temp, _, _ = self.ctrl[int(k)].computeControl(control_timestep=self.AGGR_PHY_STEPS*self.TIMESTEP, 
                                                        cur_pos=state[0:3],
                                                        cur_quat=state[3:7],
                                                        cur_vel=state[10:13],
                                                        cur_ang_vel=state[13:16],
                                                        target_pos=state[0:3], # same as the current position
                                                        target_rpy=np.array([0,0,state[9]]), # keep current yaw
                                                        target_vel=self.SPEED_LIMIT * np.abs(v[3]) * v_unit_vector # target the desired velocity vector
                                                        )
                rpm[int(k),:] = temp
            elif self.ACT_TYPE == ActionType.ONE_D_RPM: 
                rpm[int(k),:] = np.repeat(self.HOVER_RPM * (1+0.05*v), 4)
            elif self.ACT_TYPE == ActionType.ONE_D_DYN: 
                rpm[int(k),:] = nnlsRPM(thrust=(self.GRAVITY*(1+0.05*v[0])),
                                        x_torque=0,
                                        y_torque=0,
                                        z_torque=0,
                                        counter=self.step_counter,
                                        max_thrust=self.MAX_THRUST,
                                        max_xy_torque=self.MAX_XY_TORQUE,
                                        max_z_torque=self.MAX_Z_TORQUE,
                                        a=self.A,
                                        inv_a=self.INV_A,
                                        b_coeff=self.B_COEFF,
                                        gui=self.GUI
                                        )
            elif self.ACT_TYPE == ActionType.ONE_D_PID:
                state = self._getDroneStateVector(int(k))
                rpm[k,:] = self.ctrl[k].computeControl(control_timestep=self.AGGR_PHY_STEPS*self.TIMESTEP, 
                                                        cur_pos=state[0:3],
                                                        cur_quat=state[3:7],
                                                        cur_vel=state[10:13],
                                                        cur_ang_vel=state[13:16],
                                                        target_pos=state[0:3]+0.1*np.array([0,0,v[0]])
                                                        )[0]
            elif self.ACT_TYPE == ActionType.VEL_RPY:
                vel_d, speed, rpy = v[:3], v[3], v[4:]
                vel_d = vel_d / (np.linalg.norm(vel_d)+1e-6)
                rpm[k]= self.ctrl[k].computeControlFromState(
                    control_timestep=self.AGGR_PHY_STEPS*self.TIMESTEP, 
                    state=self._getDroneStateVector(k),
                    target_pos=self.pos[k],
                    target_vel= vel_d * (min(speed, 1)+1) * self.SPEED_LIMIT * 2,
                    target_rpy=rpy * MAX_RPY
                )[0]
            else:
                raise NotImplementedError(self.ACT_TYPE)
        return rpm

    ################################################################################

    def _observationSpace(self) -> spaces.Dict:
        """Returns the observation space of the environment.

        Returns
        -------
        dict[int, ndarray]
            A Dict with NUM_DRONES entries indexed by Id in integer format,
            each a Box() os shape (H,W,4) or (12,) depending on the observation type.

        """
        if self.OBS_TYPE == ObservationType.RGB:
            return spaces.Dict({i: spaces.Box(low=0,
                                              high=255,
                                              shape=(self.IMG_RES[1], self.IMG_RES[0], 4), dtype=np.uint8
                                              ) for i in range(self.NUM_DRONES)})
        elif self.OBS_TYPE == ObservationType.KIN20:
            ############################################################
            #### OBS OF SIZE 20 (WITH QUATERNION AND RPMS)
            #### Observation vector ### X        Y        Z       Q1   Q2   Q3   Q4   R       P       Y       VX       VY       VZ       WX       WY       WZ       P0            P1            P2            P3
            obs_lower_bound = np.array([-1,      -1,      0,      -1,  -1,  -1,  -1,  -1,     -1,     -1,     -1,      -1,      -1,      -1,      -1,      -1,      -1,           -1,           -1,           -1])
            obs_upper_bound = np.array([1,       1,       1,      1,   1,   1,   1,   1,      1,      1,      1,       1,       1,       1,       1,       1,       1,            1,            1,            1])          
            return spaces.Dict({i: spaces.Box(low=obs_lower_bound, high=obs_upper_bound, dtype=np.float32) for i in range(self.NUM_DRONES)})
            ############################################################
            #### OBS SPACE OF SIZE 12
        elif self.OBS_TYPE == ObservationType.KIN or self.OBS_TYPE == ObservationType.KIN12:
            obs_lower_bound = np.array([-1,-1,0, -1,-1,-1, -1,-1,-1, -1,-1,-1])
            obs_upper_bound = np.array([1,1,1, 1,1,1, 1,1,1, 1,1,1])
            return spaces.Dict({i: spaces.Box(low=obs_lower_bound, high=obs_upper_bound, dtype=np.float32) for i in range(self.NUM_DRONES)})
            ############################################################
        else:
            raise NotImplementedError(self.OBS_TYPE)
    
    ################################################################################
    
    @property
    def single_obs_size(self):
        if self.OBS_TYPE == ObservationType.KIN: return 12
        elif self.OBS_TYPE == ObservationType.KIN20: return 20

    def _computeObs(self):
        """Returns the current observation of the environment.

        Returns
        -------
        dict[int, ndarray]
            A Dict with NUM_DRONES entries indexed by Id in integer format,
            each a Box() os shape (H,W,4) or (12,) depending on the observation type.

        """
        if self.OBS_TYPE == ObservationType.RGB:
            if self.step_counter%self.IMG_CAPTURE_FREQ == 0: 
                for i in range(self.NUM_DRONES):
                    self.rgb[i], self.dep[i], self.seg[i] = self._getDroneImages(i, segmentation=False)
            return {i: self.rgb[i] for i in range(self.NUM_DRONES)}
        elif self.OBS_TYPE == ObservationType.KIN20: 
            ############################################################
            #### OBS OF SIZE 20 (WITH QUATERNION AND RPMS)
            return {i : self._clipAndNormalizeState(self._getDroneStateVector(i)) for i in range(self.NUM_DRONES) }
            ############################################################
            #### OBS SPACE OF SIZE 12
        elif self.OBS_TYPE == ObservationType.KIN12:
            obs_12 = np.zeros((self.NUM_DRONES,12))
            for i in range(self.NUM_DRONES):
                obs = self._clipAndNormalizeState(self._getDroneStateVector(i))
                obs_12[i, :] = np.hstack([obs[0:3], obs[7:10], obs[10:13], obs[13:16]]).reshape(12,)
            return {i: obs_12[i, :] for i in range(self.NUM_DRONES)}
            ############################################################
        else:
            raise NotImplementedError(self.OBS_TYPE)

    ################################################################################

    def _clipAndNormalizeState(self, state):
        clipped_rp = np.clip(state[7:9], -MAX_PITCH_ROLL, MAX_PITCH_ROLL)
        clipped_vel_xy = np.clip(state[10:12], -MAX_LIN_VEL_XY, MAX_LIN_VEL_XY)
        clipped_vel_z = np.clip(state[12], -MAX_LIN_VEL_Z, MAX_LIN_VEL_Z)

        normalized_pos_xyz, clipped = self._clipAndNormalizeXYZ(state[:3])
        normalized_rp = clipped_rp / MAX_PITCH_ROLL
        normalized_y = state[9] / np.pi # No reason to clip
        normalized_vel_xy = clipped_vel_xy / MAX_LIN_VEL_XY
        normalized_vel_z = clipped_vel_z / MAX_LIN_VEL_XY
        normalized_ang_vel = state[13:16]/np.linalg.norm(state[13:16]) if np.linalg.norm(state[13:16]) != 0 else state[13:16]

        norm_and_clipped = np.hstack([normalized_pos_xyz,
                                      state[3:7],
                                      normalized_rp,
                                      normalized_y,
                                      normalized_vel_xy,
                                      normalized_vel_z,
                                      normalized_ang_vel,
                                      state[16:20]
                                      ]).reshape(20,)
        return norm_and_clipped
    
    def _clipAndNormalizeXYZ(self, xyz):
        clipped_xyz = np.clip(xyz, self.MIN_XYZ, self.MAX_XYZ)
        return  clipped_xyz / self.MAX_XYZ, np.any(clipped_xyz!=xyz)

    def _computeReward(self) -> np.array:
        return np.zeros(self.NUM_DRONES)

    def _computeDone(self):
<<<<<<< HEAD
        if self.step_counter >= (self.MAX_STEPS - 1) * self.AGGR_PHY_STEPS:
=======
        if self.step_counter >= self.MAX_PHY_STEPS:
>>>>>>> bf721b46
            done = np.ones(self.NUM_DRONES, dtype=bool)
        else:
            done = np.zeros(self.NUM_DRONES, dtype=bool)
        return done
    
    def _computeInfo(self):
        return np.array([{} for i in range(self.NUM_DRONES)])

    def add_camera(self, camera):
        self.cameras.append(camera)

    def render(self, mode="camera"):
        if mode == "camera":
            images = [cam._get_image(self.CLIENT) for cam in self.cameras]
            return images
        else:
            raise NotImplementedError(mode)
    
class Camera:
    CAMERA_COUNT = 0
    def __init__(self, 
        width=640, height=480, fov=60,
        eye_pos=[-1.5, -1.5, 1.5], target_pos=[0, 0, 0.2], up=[0, 0, 1], name=None):
        if name is None:
            name = f"cam_{Camera.CAMERA_COUNT}"
            Camera.CAMERA_COUNT += 1
        self.name = name
        self.width = width
        self.height = height
        self.fov = fov
        self.view_matrix = p.computeViewMatrix(
            cameraEyePosition=eye_pos,
            cameraTargetPosition=target_pos,
            cameraUpVector=up
        )
        self.projection_matrix = p.computeProjectionMatrixFOV(
            fov=fov,
            aspect=width/height,
            nearVal=0.1,
            farVal=1000.
        )

    def _get_image(self, client):
        w, h, rgb, dep, seg = p.getCameraImage(
            width=self.width, height=self.height,
            shadow=1,
            viewMatrix=self.view_matrix,
            projectionMatrix=self.projection_matrix,
            renderer=p.ER_TINY_RENDERER,
            flags=p.ER_NO_SEGMENTATION_MASK,
            physicsClientId=client
        )
        return rgb<|MERGE_RESOLUTION|>--- conflicted
+++ resolved
@@ -386,11 +386,7 @@
         return np.zeros(self.NUM_DRONES)
 
     def _computeDone(self):
-<<<<<<< HEAD
-        if self.step_counter >= (self.MAX_STEPS - 1) * self.AGGR_PHY_STEPS:
-=======
-        if self.step_counter >= self.MAX_PHY_STEPS:
->>>>>>> bf721b46
+        if self.step_counter >= self.MAX_PHY_STEPS - self.EPISODE_LEN_SEC:
             done = np.ones(self.NUM_DRONES, dtype=bool)
         else:
             done = np.zeros(self.NUM_DRONES, dtype=bool)
